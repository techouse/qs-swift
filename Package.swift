--- conflicted
+++ resolved
@@ -9,12 +9,8 @@
         .macOS(.v12), .iOS(.v13), .tvOS(.v13), .watchOS(.v8),
     ],
     products: [
-<<<<<<< HEAD
-        .library(name: "Qs", targets: ["Qs"]),
+        .library(name: "QsSwift", targets: ["QsSwift"])
         .library(name: "QsObjC", targets: ["QsObjC"]),
-=======
-        .library(name: "QsSwift", targets: ["QsSwift"])
->>>>>>> 1e74bb43
     ],
     dependencies: [
         .package(url: "https://github.com/apple/swift-algorithms.git", from: "1.2.1"),
@@ -33,25 +29,21 @@
         ),
         .target(
             name: "QsObjC",
-            dependencies: ["Qs"],
+            dependencies: ["QsSwift"],
             path: "Sources/QsObjC"
         ),
         .testTarget(
             name: "QsSwiftTests",
             dependencies: ["QsSwift"],
-            path: "Tests/QsSwiftTests"
+            path: "Tests/QsTests"
         ),
         .testTarget(
             name: "QsObjCTests",
             dependencies: [
-                "Qs",
+                "QsSwift",
                 "QsObjC",
             ],
-            path: "Tests/QsObjCTests",
-            linkerSettings: [
-                // Make the test binary ad-hoc signed at link time (macOS only)
-                .unsafeFlags(["-Xlinker", "-adhoc_codesign"], .when(platforms: [.macOS]))
-            ]
+            path: "Tests/QsObjCTests"
         ),
     ]
 )